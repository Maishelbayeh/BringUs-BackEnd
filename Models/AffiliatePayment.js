--- conflicted
+++ resolved
@@ -37,11 +37,7 @@
   reference: {
     type: String,
     required: false,
-<<<<<<< HEAD
-    unique: false,
-=======
     unique: true,
->>>>>>> bab2b39d
     trim: true,
     maxlength: [100, 'Reference cannot exceed 100 characters']
   },
