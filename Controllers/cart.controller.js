--- conflicted
+++ resolved
@@ -222,9 +222,6 @@
     
     // Remove items where product is out of stock or inactive
     const originalLength = cart.items.length;
-<<<<<<< HEAD
-    cart.items = cart.items.filter(item => item.product && item.product.availableQuantity > 0);
-=======
     const removedItems = cart.items.filter(item => {
       if (!item.product || !item.product.isActive) return true;
       
@@ -239,7 +236,6 @@
       return availableStock > 0;
     });
     
->>>>>>> 1cc6a15f
     if (cart.items.length !== originalLength) {
       await cart.save();
       await cart.populate('items.product');
@@ -515,9 +511,6 @@
     
     // Remove items where product is out of stock or inactive
     const originalLength = cart.items.length;
-<<<<<<< HEAD
-    cart.items = cart.items.filter(item => item.product && item.product.availableQuantity > 0);
-=======
     const removedItems = cart.items.filter(item => {
       if (!item.product || !item.product.isActive) return true;
       
@@ -532,7 +525,6 @@
       return availableStock > 0;
     });
     
->>>>>>> 1cc6a15f
     if (cart.items.length !== originalLength) {
       await cart.save();
       await cart.populate('items.product');
