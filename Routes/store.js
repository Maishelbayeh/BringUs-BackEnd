const express = require('express');
const router = express.Router();
const StoreController = require('../Controllers/StoreController');
const { protect, authorize, isActive } = require('../middleware/auth');
const { uploadToCloudflare } = require('../utils/cloudflareUploader');
const { 
  hasStoreAccess, 
  hasPermission, 
  isPrimaryOwner, 
  isAdmin, 
  isSuperAdmin 
} = require('../middleware/permissions');
const multer = require('multer');

// Configure multer for memory storage
const upload = multer({
  storage: multer.memoryStorage(),
  limits: {
    fileSize: 5 * 1024 * 1024, // 5MB limit
  },
  fileFilter: (req, file, cb) => {
    // Accept only image files
    if (file.mimetype.startsWith('image/')) {
      cb(null, true);
    } else {
      cb(new Error('Only image files are allowed'), false);
    }
  },
});

// All routes require authentication (applied after public routes)

/**
 * @swagger
 * /api/stores/{id}:
 *   get:
 *     summary: Get store by ID
 *     tags: [Stores]
 *     security:
 *       - bearerAuth: []
 *     parameters:
 *       - in: path
 *         name: id
 *         required: true
 *         schema:
 *           type: string
 *         example: "507f1f77bcf86cd799439012"
 *         description: "Store ID"
 *     responses:
 *       200:
 *         description: Store retrieved successfully
 *         content:
 *           application/json:
 *             schema:
 *               $ref: '#/components/schemas/Success'
 *       404:
 *         description: Store not found
 *         content:
 *           application/json:
 *             schema:
 *               $ref: '#/components/schemas/Error'
 */
// Protected below

/**
 * @swagger
 * /api/stores/slug/{slug}:
 *   get:
 *     summary: Get store by slug (Public)
 *     tags: [Stores]
 *     parameters:
 *       - in: path
 *         name: slug
 *         required: true
 *         schema:
 *           type: string
 *         example: "mystore"
 *         description: "Store slug"
 *     responses:
 *       200:
 *         description: Store retrieved successfully
 *         content:
 *           application/json:
 *             schema:
 *               $ref: '#/components/schemas/Success'
 *       404:
 *         description: Store not found
 *         content:
 *           application/json:
 *             schema:
 *               $ref: '#/components/schemas/Error'
 */
router.get('/slug/:slug', StoreController.getStoreBySlug);

/**
 * @swagger
 * /api/stores:
 *   post:
 *     summary: Create a new store (Public - No authentication required)
 *     tags: [Stores]
 *     requestBody:
 *       required: true
 *       content:
 *         multipart/form-data:
 *           schema:
 *             type: object
 *             required:
 *               - nameAr
 *               - nameEn
 *               - slug
 *               - contact
 *             properties:
 *               nameAr:
 *                 type: string
 *                 maxLength: 100
 *                 example: "متجري"
 *                 description: "Store name in Arabic"
 *               nameEn:
 *                 type: string
 *                 maxLength: 100
 *                 example: "My Store"
 *                 description: "Store name in English"
 *               descriptionAr:
 *                 type: string
 *                 maxLength: 500
 *                 example: "متجر رائع"
 *                 description: "Store description in Arabic"
 *               descriptionEn:
 *                 type: string
 *                 maxLength: 500
 *                 example: "A great store"
 *                 description: "Store description in English"
 *               slug:
 *                 type: string
 *                 example: "mystore"
 *                 description: "Unique store slug"
 *               whatsappNumber:
 *                 type: string
 *                 example: "+1234567890"
 *                 description: "WhatsApp contact number"
 *               logo:
 *                 type: string
 *                 format: binary
 *                 description: "Store logo image"
 *               contact:
 *                 type: object
 *                 required:
 *                   - email
 *                 properties:
 *                   email:
 *                     type: string
 *                     format: email
 *                     example: "contact@mystore.com"
 *                   phone:
 *                     type: string
 *                     example: "+1234567890"
 *                   address:
 *                     type: object
 *                     properties:
 *                       street:
 *                         type: string
 *                         example: "123 Main St"
 *                       city:
 *                         type: string
 *                         example: "New York"
 *                       state:
 *                         type: string
 *                         example: "NY"
 *                       zipCode:
 *                         type: string
 *                         example: "10001"
 *                       country:
 *                         type: string
 *                         example: "USA"
 *               settings:
 *                 type: object
 *                 properties:
 *                   currency:
 *                     type: string
 *                     example: "ILS"
 *                     description: "Store currency"
 *                   mainColor:
 *                     type: string
 *                     example: "#000000"
 *                     description: "Main store color"
 *                   language:
 *                     type: string
 *                     example: "en"
 *                     description: "Default language"
 *                   storeDiscount:
 *                     type: number
 *                     example: 0
 *                     description: "Store-wide discount percentage"
 *                   timezone:
 *                     type: string
 *                     example: "UTC"
 *                     description: "Store timezone"
 *                   taxRate:
 *                     type: number
 *                     example: 0
 *                     description: "Tax rate percentage"
 *                   shippingEnabled:
 *                     type: boolean
 *                     example: true
 *                     description: "Enable shipping"
 *                   storeSocials:
 *                     type: object
 *                     properties:
 *                       facebook:
 *                         type: string
 *                         example: "https://facebook.com/mystore"
 *                       instagram:
 *                         type: string
 *                         example: "https://instagram.com/mystore"
 *                       twitter:
 *                         type: string
 *                         example: "https://twitter.com/mystore"
 *                       youtube:
 *                         type: string
 *                         example: "https://youtube.com/mystore"
 *                       linkedin:
 *                         type: string
 *                         example: "https://linkedin.com/mystore"
 *                       telegram:
 *                         type: string
 *                         example: "https://t.me/mystore"
 *                       snapchat:
 *                         type: string
 *                         example: "mystore"
 *                       pinterest:
 *                         type: string
 *                         example: "https://pinterest.com/mystore"
 *                       tiktok:
 *                         type: string
 *                         example: "https://tiktok.com/@mystore"
 *     responses:
 *       201:
 *         description: Store created successfully
 *         content:
 *           application/json:
 *             schema:
 *               $ref: '#/components/schemas/Success'
 *       400:
 *         description: Slug already exists or validation error
 *         content:
 *           application/json:
 *             schema:
 *               $ref: '#/components/schemas/Error'
 */
router.post('/', upload.single('logo'), StoreController.createStore);

/**
 * @swagger
 * /api/stores/upload-image:
 *   post:
 *     summary: Upload image to Cloudflare R2
 *     tags: [Stores]
 *     requestBody:
 *       required: true
 *       content:
 *         multipart/form-data:
 *           schema:
 *             type: object
 *             required:
 *               - image
 *               - storeId
 *             properties:
 *               image:
 *                 type: string
 *                 format: binary
 *                 description: "Image file to upload"
 *               storeId:
 *                 type: string
 *                 example: "507f1f77bcf86cd799439012"
 *                 description: "Store ID for organizing images"
 *               folder:
 *                 type: string
 *                 example: "products"
 *                 description: "Optional folder name (default: '')"
 *     responses:
 *       200:
 *         description: Image uploaded successfully
 *         content:
 *           application/json:
 *             schema:
 *               type: object
 *               properties:
 *                 success:
 *                   type: boolean
 *                   example: true
 *                 data:
 *                   type: object
 *                   properties:
 *                     url:
 *                       type: string
 *                       example: "https://pub-237eec0793554bacb7debfc287be3b32.r2.dev/products/1234567890-123456789.png"
 *                     key:
 *                       type: string
 *                       example: "products/1234567890-123456789.png"
 *       400:
 *         description: Invalid file or missing required fields
 *         content:
 *           application/json:
 *             schema:
 *               $ref: '#/components/schemas/Error'
 *       500:
 *         description: Upload failed
 *         content:
 *           application/json:
 *             schema:
 *               $ref: '#/components/schemas/Error'
 */
router.post('/upload-image', upload.single('image'), async (req, res) => {
  try {
    // التحقق من وجود الملف
    if (!req.file) {
      return res.status(400).json({
        success: false,
        error: 'No image file provided'
      });
    }

    // التحقق من وجود storeId
    if (!req.body.storeId) {
      return res.status(400).json({
        success: false,
        error: 'Store ID is required'
      });
    }

    const { storeId } = req.body;

    // رفع الصورة إلى Cloudflare
    const result = await uploadToCloudflare(
      req.file.buffer,
      req.file.originalname,
      'store-logos/'+storeId
    );
  
    //CONSOLE.log('✅ Image uploaded successfully:', result);

    res.status(200).json({
      success: true,
      data: {
        url: result.url,
        key: result.key,
        originalName: req.file.originalname,
        size: req.file.size,
        mimetype: req.file.mimetype
      }
    });

  } catch (error) {
    console.error('❌ Error uploading image:', error);
    res.status(500).json({
      success: false,
      error: 'Failed to upload image',
      details: error.message
    });
  }
});



<<<<<<< HEAD

router.get('/:id', StoreController.getStore);
=======
>>>>>>> 0f728b9b

/**
 * @swagger
 * /api/stores:
 *   get:
 *     summary: Get all stores (Superadmin only)
 *     tags: [Stores]
 *     security:
 *       - bearerAuth: []
 *     responses:
 *       200:
 *         description: All stores retrieved successfully
 *         content:
 *           application/json:
 *             schema:
 *               $ref: '#/components/schemas/Success'
 *       403:
 *         description: Superadmin access required
 *         content:
 *           application/json:
 *             schema:
 *               $ref: '#/components/schemas/Error'
 */
router.get('/', isSuperAdmin, StoreController.getAllStores);



/**
 * @swagger
 * /api/stores/{id}:
 *   put:
 *     summary: Update store
 *     tags: [Stores]
 *     security:
 *       - bearerAuth: []
 *     parameters:
 *       - in: path
 *         name: id
 *         required: true
 *         schema:
 *           type: string
 *         example: "507f1f77bcf86cd799439012"
 *         description: "Store ID"
 *     requestBody:
 *       required: true
 *       content:
 *         multipart/form-data:
 *           schema:
 *             type: object
 *             properties:
 *               nameAr:
 *                 type: string
 *                 maxLength: 100
 *                 example: "متجري المحدث"
 *                 description: "Store name in Arabic"
 *               nameEn:
 *                 type: string
 *                 maxLength: 100
 *                 example: "Updated Store Name"
 *                 description: "Store name in English"
 *               descriptionAr:
 *                 type: string
 *                 maxLength: 500
 *                 example: "متجر محدث"
 *                 description: "Store description in Arabic"
 *               descriptionEn:
 *                 type: string
 *                 maxLength: 500
 *                 example: "Updated store description"
 *                 description: "Store description in English"
 *               slug:
 *                 type: string
 *                 example: "updatedstore"
 *                 description: "Store slug"
 *               status:
 *                 type: string
 *                 enum: [active, inactive, suspended]
 *                 example: "active"
 *               whatsappNumber:
 *                 type: string
 *                 example: "+1234567890"
 *                 description: "WhatsApp contact number"
 *               logo:
 *                 type: string
 *                 format: binary
 *                 description: "Store logo image"
 *               contact:
 *                 type: object
 *                 properties:
 *                   email:
 *                     type: string
 *                     format: email
 *                     example: "newcontact@store.com"
 *                   phone:
 *                     type: string
 *                     example: "+1234567890"
 *                   address:
 *                     type: object
 *                     properties:
 *                       street:
 *                         type: string
 *                         example: "123 Main St"
 *                       city:
 *                         type: string
 *                         example: "New York"
 *                       state:
 *                         type: string
 *                         example: "NY"
 *                       zipCode:
 *                         type: string
 *                         example: "10001"
 *                       country:
 *                         type: string
 *                         example: "USA"
 *               settings:
 *                 type: object
 *                 properties:
 *                   currency:
 *                     type: string
 *                     example: "ILS"
 *                     description: "Store currency"
 *                   mainColor:
 *                     type: string
 *                     example: "#FF0000"
 *                     description: "Main store color"
 *                   language:
 *                     type: string
 *                     example: "ar"
 *                     description: "Default language"
 *                   storeDiscount:
 *                     type: number
 *                     example: 10
 *                     description: "Store-wide discount percentage"
 *                   timezone:
 *                     type: string
 *                     example: "Asia/Dubai"
 *                     description: "Store timezone"
 *                   taxRate:
 *                     type: number
 *                     example: 5
 *                     description: "Tax rate percentage"
 *                   shippingEnabled:
 *                     type: boolean
 *                     example: true
 *                     description: "Enable shipping"
 *                   storeSocials:
 *                     type: object
 *                     properties:
 *                       facebook:
 *                         type: string
 *                         example: "https://facebook.com/updatedstore"
 *                       instagram:
 *                         type: string
 *                         example: "https://instagram.com/updatedstore"
 *                       twitter:
 *                         type: string
 *                         example: "https://twitter.com/updatedstore"
 *                       youtube:
 *                         type: string
 *                         example: "https://youtube.com/updatedstore"
 *                       linkedin:
 *                         type: string
 *                         example: "https://linkedin.com/updatedstore"
 *                       telegram:
 *                         type: string
 *                         example: "https://t.me/updatedstore"
 *                       snapchat:
 *                         type: string
 *                         example: "updatedstore"
 *                       pinterest:
 *                         type: string
 *                         example: "https://pinterest.com/updatedstore"
 *                       tiktok:
 *                         type: string
 *                         example: "https://tiktok.com/@updatedstore"
 *     responses:
 *       200:
 *         description: Store updated successfully
 *         content:
 *           application/json:
 *             schema:
 *               $ref: '#/components/schemas/Success'
 *       400:
 *         description: Slug already exists or validation error
 *         content:
 *           application/json:
 *             schema:
 *               $ref: '#/components/schemas/Error'
 *       403:
 *         description: Access denied or permission required
 *         content:
 *           application/json:
 *             schema:
 *               $ref: '#/components/schemas/Error'
 *       404:
 *         description: Store not found
 *         content:
 *           application/json:
 *             schema:
 *               $ref: '#/components/schemas/Error'
 */
router.put('/:id', hasStoreAccess, upload.single('logo'), StoreController.updateStore);

/**
 * @swagger
 * /api/stores/{id}:
 *   delete:
 *     summary: Delete store (Primary owner only)
 *     tags: [Stores]
 *     security:
 *       - bearerAuth: []
 *     parameters:
 *       - in: path
 *         name: id
 *         required: true
 *         schema:
 *           type: string
 *         example: "507f1f77bcf86cd799439012"
 *         description: "Store ID"
 *     responses:
 *       200:
 *         description: Store deleted successfully
 *         content:
 *           application/json:
 *             schema:
 *               $ref: '#/components/schemas/Success'
 *       403:
 *         description: Primary owner access required
 *         content:
 *           application/json:
 *             schema:
 *               $ref: '#/components/schemas/Error'
 *       404:
 *         description: Store not found
 *         content:
 *           application/json:
 *             schema:
 *               $ref: '#/components/schemas/Error'
 */
router.delete('/:id', hasStoreAccess, isPrimaryOwner, StoreController.deleteStore);

/**
 * @swagger
 * /api/stores/{storeId}/stats:
 *   get:
 *     summary: Get store statistics
 *     tags: [Stores]
 *     security:
 *       - bearerAuth: []
 *     parameters:
 *       - in: path
 *         name: storeId
 *         required: true
 *         schema:
 *           type: string
 *         example: "507f1f77bcf86cd799439012"
 *         description: "Store ID"
 *     responses:
 *       200:
 *         description: Store statistics retrieved successfully
 *         content:
 *           application/json:
 *             schema:
 *               type: object
 *               properties:
 *                 success:
 *                   type: boolean
 *                   example: true
 *                 data:
 *                   type: object
 *                   properties:
 *                     ownersCount:
 *                       type: number
 *                       example: 5
 *       403:
 *         description: Access denied or permission required
 *         content:
 *           application/json:
 *             schema:
 *               $ref: '#/components/schemas/Error'
 */
router.get('/:storeId/stats', hasStoreAccess, hasPermission('view_analytics'), StoreController.getStoreStats);

/**
 * @swagger
 * /api/stores/{storeId}/customers:
 *   get:
 *     summary: Get customers by store ID
 *     tags: [Stores]
 *     security:
 *       - bearerAuth: []
 *     parameters:
 *       - in: path
 *         name: storeId
 *         required: true
 *         schema:
 *           type: string
 *         example: "507f1f77bcf86cd799439012"
 *         description: "Store ID"
 *       - in: query
 *         name: page
 *         schema:
 *           type: integer
 *           default: 1
 *         description: "Page number"
 *       - in: query
 *         name: limit
 *         schema:
 *           type: integer
 *           default: 10
 *         description: "Number of customers per page"
 *       - in: query
 *         name: status
 *         schema:
 *           type: string
 *           enum: [active, inactive, banned]
 *         description: "Filter by customer status"
 *       - in: query
 *         name: search
 *         schema:
 *           type: string
 *         description: "Search in first name, last name, email, or phone"
 *     responses:
 *       200:
 *         description: Customers retrieved successfully
 *         content:
 *           application/json:
 *             schema:
 *               type: object
 *               properties:
 *                 success:
 *                   type: boolean
 *                   example: true
 *                 data:
 *                   type: array
 *                   items:
 *                     $ref: '#/components/schemas/User'
 *                 pagination:
 *                   type: object
 *                   properties:
 *                     currentPage:
 *                       type: integer
 *                       example: 1
 *                     totalPages:
 *                       type: integer
 *                       example: 5
 *                     totalItems:
 *                       type: integer
 *                       example: 50
 *                     itemsPerPage:
 *                       type: integer
 *                       example: 10
 *                     hasNextPage:
 *                       type: boolean
 *                       example: true
 *                     hasPrevPage:
 *                       type: boolean
 *                       example: false
 *                 statistics:
 *                   type: object
 *                   properties:
 *                     total:
 *                       type: integer
 *                       example: 50
 *                     active:
 *                       type: integer
 *                       example: 45
 *                     inactive:
 *                       type: integer
 *                       example: 3
 *                     banned:
 *                       type: integer
 *                       example: 2
 *                     emailVerified:
 *                       type: integer
 *                       example: 40
 *       403:
 *         description: Access denied or permission required
 *         content:
 *           application/json:
 *             schema:
 *               $ref: '#/components/schemas/Error'
 */
router.get('/:storeId/customers', StoreController.getCustomersByStoreId);

/**
 * @swagger
 * /api/stores/{storeId}/guests:
 *   get:
 *     summary: Get guest customers by store ID
 *     tags: [Stores]
 *     security:
 *       - bearerAuth: []
 *     parameters:
 *       - in: path
 *         name: storeId
 *         required: true
 *         schema:
 *           type: string
 *         example: "507f1f77bcf86cd799439012"
 *         description: "Store ID"
 *       - in: query
 *         name: page
 *         schema:
 *           type: integer
 *           default: 1
 *         description: "Page number"
 *       - in: query
 *         name: limit
 *         schema:
 *           type: integer
 *           default: 10
 *         description: "Number of guests per page"
 *       - in: query
 *         name: search
 *         schema:
 *           type: string
 *         description: "Search term for guest name, email, or phone"
 *       - in: query
 *         name: sortBy
 *         schema:
 *           type: string
 *           enum: [lastOrderDate, firstOrderDate, totalSpent, orderCount]
 *           default: "lastOrderDate"
 *         description: "Sort field"
 *       - in: query
 *         name: sortOrder
 *         schema:
 *           type: string
 *           enum: [asc, desc]
 *           default: "desc"
 *         description: "Sort order"
 *     responses:
 *       200:
 *         description: Guest customers retrieved successfully
 *         content:
 *           application/json:
 *             schema:
 *               type: object
 *               properties:
 *                 success:
 *                   type: boolean
 *                 data:
 *                   type: array
 *                   items:
 *                     type: object
 *                     properties:
 *                       firstName:
 *                         type: string
 *                       lastName:
 *                         type: string
 *                       email:
 *                         type: string
 *                       phone:
 *                         type: string
 *                       orderCount:
 *                         type: number
 *                       totalSpent:
 *                         type: number
 *                       lastOrderDate:
 *                         type: string
 *                         format: date-time
 *                       firstOrderDate:
 *                         type: string
 *                         format: date-time
 *                       isGuest:
 *                         type: boolean
 *                         default: true
 *                 pagination:
 *                   type: object
 *                   properties:
 *                     currentPage:
 *                       type: integer
 *                     totalPages:
 *                       type: integer
 *                     totalItems:
 *                       type: integer
 *                     itemsPerPage:
 *                       type: integer
 *                 statistics:
 *                   type: object
 *                   properties:
 *                     total:
 *                       type: number
 *                     totalSpent:
 *                       type: number
 *                     averageOrderValue:
 *                       type: number
 *                     averageOrdersPerGuest:
 *                       type: number
 *                     recentGuests:
 *                       type: number
 *                     topSpenders:
 *                       type: array
 *       404:
 *         description: Store not found
 *         content:
 *           application/json:
 *             schema:
 *               $ref: '#/components/schemas/Error'
 *       500:
 *         description: Server error
 *         content:
 *           application/json:
 *             schema:
 *               $ref: '#/components/schemas/Error'
 */
router.get('/:storeId/guests', StoreController.getGuestsByStoreId);

/**
 * @swagger
 * /api/stores/{storeId}/customers/{customerId}:
 *   get:
 *     summary: Get customer by ID within store
 *     tags: [Stores]
 *     security:
 *       - bearerAuth: []
 *     parameters:
 *       - in: path
 *         name: storeId
 *         required: true
 *         schema:
 *           type: string
 *         example: "507f1f77bcf86cd799439012"
 *         description: "Store ID"
 *       - in: path
 *         name: customerId
 *         required: true
 *         schema:
 *           type: string
 *         example: "507f1f77bcf86cd799439013"
 *         description: "Customer ID"
 *     responses:
 *       200:
 *         description: Customer retrieved successfully
 *         content:
 *           application/json:
 *             schema:
 *               $ref: '#/components/schemas/Success'
 *       404:
 *         description: Customer not found
 *         content:
 *           application/json:
 *             schema:
 *               $ref: '#/components/schemas/Error'
 *       403:
 *         description: Access denied or permission required
 *         content:
 *           application/json:
 *             schema:
 *               $ref: '#/components/schemas/Error'
 */
router.get('/:storeId/customers/:customerId', hasStoreAccess, hasPermission('manage_users'), StoreController.getCustomerById);

/**
 * @swagger
 * /api/stores/{storeId}/customers/{customerId}:
 *   put:
 *     summary: Update customer within store
 *     tags: [Stores]
 *     security:
 *       - bearerAuth: []
 *     parameters:
 *       - in: path
 *         name: storeId
 *         required: true
 *         schema:
 *           type: string
 *         example: "507f1f77bcf86cd799439012"
 *         description: "Store ID"
 *       - in: path
 *         name: customerId
 *         required: true
 *         schema:
 *           type: string
 *         example: "507f1f77bcf86cd799439013"
 *         description: "Customer ID"
 *     requestBody:
 *       required: true
 *       content:
 *         application/json:
 *           schema:
 *             type: object
 *             properties:
 *               firstName:
 *                 type: string
 *                 example: "Updated First Name"
 *               lastName:
 *                 type: string
 *                 example: "Updated Last Name"
 *               phone:
 *                 type: string
 *                 example: "+1234567890"
 *               status:
 *                 type: string
 *                 enum: [active, inactive, banned]
 *                 example: "active"
 *               isEmailVerified:
 *                 type: boolean
 *                 example: true
 *               isActive:
 *                 type: boolean
 *                 example: true
 *     responses:
 *       200:
 *         description: Customer updated successfully
 *         content:
 *           application/json:
 *             schema:
 *               $ref: '#/components/schemas/Success'
 *       404:
 *         description: Customer not found
 *         content:
 *           application/json:
 *             schema:
 *               $ref: '#/components/schemas/Error'
 *       403:
 *         description: Access denied or permission required
 *         content:
 *           application/json:
 *             schema:
 *               $ref: '#/components/schemas/Error'
 */
router.put('/:storeId/customers/:customerId', hasStoreAccess, hasPermission('manage_users'), StoreController.updateCustomer);



/**
 * @swagger
 * /api/stores/{storeId}/customers/{customerId}:
 *   delete:
 *     summary: Delete customer within store
 *     tags: [Stores]
 *     security:
 *       - bearerAuth: []
 *     parameters:
 *       - in: path
 *         name: storeId
 *         required: true
 *         schema:
 *           type: string
 *         example: "507f1f77bcf86cd799439012"
 *         description: "Store ID"
 *       - in: path
 *         name: customerId
 *         required: true
 *         schema:
 *           type: string
 *         example: "507f1f77bcf86cd799439013"
 *         description: "Customer ID"
 *     responses:
 *       200:
 *         description: Customer deleted successfully
 *         content:
 *           application/json:
 *             schema:
 *               $ref: '#/components/schemas/Success'
 *       404:
 *         description: Customer not found
 *         content:
 *           application/json:
 *             schema:
 *               $ref: '#/components/schemas/Error'
 *       403:
 *         description: Access denied or permission required
 *         content:
 *           application/json:
 *             schema:
 *               $ref: '#/components/schemas/Error'
 */
router.delete('/:storeId/customers/:customerId', hasStoreAccess, hasPermission('manage_users'), StoreController.deleteCustomer);



/**
 * @swagger
 * /api/stores/upload-multiple-images:
 *   post:
 *     summary: Upload multiple images to Cloudflare R2
 *     tags: [Stores]

 *     requestBody:
 *       required: true
 *       content:
 *         multipart/form-data:
 *           schema:
 *             type: object
 *             required:
 *               - images
 *               - storeId
 *             properties:
 *               images:
 *                 type: array
 *                 items:
 *                   type: string
 *                   format: binary
 *                 description: "Multiple image files to upload"
 *               storeId:
 *                 type: string
 *                 example: "507f1f77bcf86cd799439012"
 *                 description: "Store ID for organizing images"
 *               folder:
 *                 type: string
 *                 example: "products"
 *                 description: "Optional folder name (default: '')"
 *     responses:
 *       200:
 *         description: Images uploaded successfully
 *         content:
 *           application/json:
 *             schema:
 *               type: object
 *               properties:
 *                 success:
 *                   type: boolean
 *                   example: true
 *                 data:
 *                   type: array
 *                   items:
 *                     type: object
 *                     properties:
 *                       url:
 *                         type: string
 *                         example: "https://pub-237eec0793554bacb7debfc287be3b32.r2.dev/products/1234567890-123456789.png"
 *                       key:
 *                         type: string
 *                         example: "products/1234567890-123456789.png"
 *                       originalName:
 *                         type: string
 *                         example: "product1.png"
 *                       size:
 *                         type: number
 *                         example: 1024000
 *                       mimetype:
 *                         type: string
 *                         example: "image/png"
 *       400:
 *         description: Invalid files or missing required fields
 *         content:
 *           application/json:
 *             schema:
 *               $ref: '#/components/schemas/Error'
 *       500:
 *         description: Upload failed
 *         content:
 *           application/json:
 *             schema:
 *               $ref: '#/components/schemas/Error'
 */
router.post('/upload-multiple-images', protect, isActive, upload.array('images', 10), async (req, res) => {
  try {
    // التحقق من وجود الملفات
    if (!req.files || req.files.length === 0) {
      return res.status(400).json({
        success: false,
        error: 'No image files provided'
      });
    }

    // التحقق من وجود storeId
    if (!req.body.storeId) {
      return res.status(400).json({
        success: false,
        error: 'Store ID is required'
      });
    }

    const { storeId } = req.body;
    const folder = req.body.folder || 'general'; // مجلد افتراضي إذا لم يتم تحديده

    // رفع جميع الصور
    const uploadPromises = req.files.map(file => 
      uploadToCloudflare(
        file.buffer,
        file.originalname,
        `${storeId}/${folder}`
      )
    );

    const results = await Promise.all(uploadPromises);

    // تنسيق النتائج
    const formattedResults = results.map((result, index) => ({
      url: result.url,
      key: result.key,
      originalName: req.files[index].originalname,
      size: req.files[index].size,
      mimetype: req.files[index].mimetype
    }));

    //CONSOLE.log('✅ Multiple images uploaded successfully:', formattedResults.length);

    res.status(200).json({
      success: true,
      data: formattedResults
    });

  } catch (error) {
    //CONSOLE.error('❌ Error uploading multiple images:', error);
    res.status(500).json({
      success: false,
      error: 'Failed to upload images',
      details: error.message
    });
  }
});

module.exports = router; <|MERGE_RESOLUTION|>--- conflicted
+++ resolved
@@ -362,11 +362,6 @@
 
 
 
-<<<<<<< HEAD
-
-router.get('/:id', StoreController.getStore);
-=======
->>>>>>> 0f728b9b
 
 /**
  * @swagger
