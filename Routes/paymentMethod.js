const express = require('express');
const { body, validationResult } = require('express-validator');
const {
  getAllPaymentMethods,
  getPaymentMethodById,
  getPaymentMethodsByStoreId,
  createPaymentMethod,
  createPaymentMethodWithFiles,
  updatePaymentMethod,
  updatePaymentMethodWithFiles,
  deletePaymentMethod,
  toggleActiveStatus,
  setAsDefault,
  uploadLogo,
  uploadQrCode,
  uploadPaymentImage,
  removePaymentImage,
  upload
} = require('../Controllers/PaymentMethodController');
const { protect, authorize } = require('../middleware/auth');
const { verifyStoreAccess } = require('../middleware/storeAuth');

const router = express.Router();

// Validation middleware for payment method creation/update
const validatePaymentMethod = [
  body('titleAr')
    .trim()
    .isLength({ min: 2, max: 100 })
    .withMessage('Arabic title must be between 2 and 100 characters'),
  
  body('titleEn')
    .trim()
    .isLength({ min: 2, max: 100 })
    .withMessage('English title must be between 2 and 100 characters'),
  
  body('descriptionAr')
    .optional()
    .trim()
    .isLength({ max: 500 })
    .withMessage('Arabic description cannot exceed 500 characters'),
  
  body('descriptionEn')
    .optional()
    .trim()
    .isLength({ max: 500 })
    .withMessage('English description cannot exceed 500 characters'),
  
  body('methodType')
    .isIn(['cash', 'card', 'digital_wallet', 'bank_transfer', 'qr_code', 'other'])
    .withMessage('Method type must be one of: cash, card, digital_wallet, bank_transfer, qr_code, other'),
  
  body('isActive')
    .optional()
    .isBoolean()
    .withMessage('isActive must be a boolean'),
  
  body('isDefault')
    .optional()
    .isBoolean()
    .withMessage('isDefault must be a boolean'),
  
  body('logoUrl')
    .optional()
    .isURL()
    .withMessage('Logo URL must be a valid URL'),
  
  // QR Code validation
  body('qrCode.enabled')
    .optional()
    .isBoolean()
    .withMessage('qrCode.enabled must be a boolean'),
  
  body('qrCode.qrCodeUrl')
    .optional()
    .isURL()
    .withMessage('QR Code URL must be a valid URL'),
  
  body('qrCode.qrCodeImage')
    .optional()
    .isURL()
    .withMessage('QR Code image URL must be a valid URL'),
  
  body('qrCode.qrCodeData')
    .optional()
    .isString()
    .withMessage('QR Code data must be a string'),
  
  // Payment Images validation
  body('paymentImages')
    .optional()
    .isArray()
    .withMessage('Payment images must be an array'),
  
  body('paymentImages.*.imageUrl')
    .optional()
    .isURL()
    .withMessage('Payment image URL must be a valid URL'),
  
  body('paymentImages.*.imageType')
    .optional()
    .isIn(['logo', 'banner', 'qr_code', 'payment_screenshot', 'other'])
    .withMessage('Image type must be one of: logo, banner, qr_code, payment_screenshot, other'),
  
  body('paymentImages.*.altText')
    .optional()
    .isLength({ max: 200 })
    .withMessage('Alt text cannot exceed 200 characters')
];

/**
 * @swagger
 * /api/payment-methods:
 *   get:
 *     summary: Get all payment methods
 *     description: Retrieve all payment methods for the current store
 *     tags: [Payment Methods]
 *     security:
 *       - bearerAuth: []
 *     responses:
 *       200:
 *         description: Success
 *       403:
 *         description: Access denied
 */
router.get('/', protect, authorize('admin', 'superadmin'), verifyStoreAccess, getAllPaymentMethods);

/**
 * @swagger
 * /api/payment-methods/store/{storeId}:
 *   get:
 *     summary: Get payment methods by store ID (Public)
 *     description: Retrieve payment methods for a specific store (public endpoint, no authentication required)
 *     tags: [Payment Methods]
 *     parameters:
 *       - in: path
 *         name: storeId
 *         required: true
 *         schema:
 *           type: string
 *         description: Store ID
 *         example: "507f1f77bcf86cd799439012"
 *       - in: query
 *         name: page
 *         schema:
 *           type: integer
 *           default: 1
 *         description: Page number
 *       - in: query
 *         name: limit
 *         schema:
 *           type: integer
 *           default: 10
 *         description: Number of methods per page
 *       - in: query
 *         name: isActive
 *         schema:
 *           type: boolean
 *         description: Filter by active status
 *       - in: query
 *         name: isDefault
 *         schema:
 *           type: boolean
 *         description: Filter by default status
 *       - in: query
 *         name: methodType
 *         schema:
 *           type: string
 *           enum: [cash, card, digital_wallet, bank_transfer, qr_code, other]
 *         description: Filter by method type
 *     responses:
 *       200:
 *         description: Success
 *       404:
 *         description: Store not found
 */
<<<<<<< HEAD
router.get('/store/:storeId', protect, authorize('admin', 'superadmin','client'), getPaymentMethodsByStoreId);
=======
router.get('/store/:storeId', getPaymentMethodsByStoreId);
>>>>>>> 0f4e9ae6

/**
 * @swagger
 * /api/payment-methods/{id}:
 *   get:
 *     summary: Get payment method by ID
 *     description: Retrieve a specific payment method
 *     tags: [Payment Methods]
 *     security:
 *       - bearerAuth: []
 *     parameters:
 *       - in: path
 *         name: id
 *         required: true
 *         schema:
 *           type: string
 *     responses:
 *       200:
 *         description: Success
 *       404:
 *         description: Not found
 *       403:
 *         description: Access denied
 */
router.get('/:id', protect, authorize('admin', 'superadmin'), verifyStoreAccess, getPaymentMethodById);


/**
 * @swagger
 * /api/payment-methods/with-files:
 *   post:
 *     summary: Create payment method with files
 *     description: Create a new payment method for the store with file uploads
 *     tags: [Payment Methods]
 *     security:
 *       - bearerAuth: []
 *     requestBody:
 *       required: true
 *       content:
 *         multipart/form-data:
 *           schema:
 *             type: object
 *             required:
 *               - titleAr
 *               - titleEn
 *               - methodType
 *             properties:
 *               titleAr:
 *                 type: string
 *                 example: "الدفع عند الاستلام"
 *               titleEn:
 *                 type: string
 *                 example: "Cash on Delivery"
 *               methodType:
 *                 type: string
 *                 enum: [cash, card, digital_wallet, bank_transfer, qr_code, other]
 *                 example: "cash"
 *               descriptionAr:
 *                 type: string
 *                 example: "ادفع عند استلام طلبك"
 *               descriptionEn:
 *                 type: string
 *                 example: "Pay when you receive your order"
 *               isActive:
 *                 type: string
 *                 example: "true"
 *               isDefault:
 *                 type: string
 *                 example: "false"
 *               logoUrl:
 *                 type: string
 *                 example: "https://example.com/logo.png"
 *               logo:
 *                 type: string
 *                 format: binary
 *                 description: Logo image file
 *               qrCodeImage:
 *                 type: string
 *                 format: binary
 *                 description: QR code image file
 *               qrCode[enabled]:
 *                 type: string
 *                 example: "true"
 *               qrCode[qrCodeUrl]:
 *                 type: string
 *                 example: "https://example.com/qr.png"
 *               qrCode[qrCodeData]:
 *                 type: string
 *                 example: "payment://qr-data"
 *     responses:
 *       201:
 *         description: Created successfully
 *       400:
 *         description: Validation error
 *       403:
 *         description: Access denied
 */
router.post('/with-files', protect, authorize('admin', 'superadmin'), verifyStoreAccess, upload.fields([
  { name: 'logo', maxCount: 1 },
  { name: 'qrCodeImage', maxCount: 1 },
  { name: 'paymentImages', maxCount: 10 }
]), createPaymentMethodWithFiles);

/**
 * @swagger
 * /api/payment-methods:
 *   post:
 *     summary: Create payment method
 *     description: Create a new payment method for the store
 *     tags: [Payment Methods]
 *     security:
 *       - bearerAuth: []
 *     requestBody:
 *       required: true
 *       content:
 *         application/json:
 *           schema:
 *             type: object
 *             required:
 *               - titleAr
 *               - titleEn
 *               - methodType
 *             properties:
 *               titleAr:
 *                 type: string
 *                 example: "الدفع عند الاستلام"
 *               titleEn:
 *                 type: string
 *                 example: "Cash on Delivery"
 *               methodType:
 *                 type: string
 *                 enum: [cash, card, digital_wallet, bank_transfer, qr_code, other]
 *                 example: "cash"
 *               descriptionAr:
 *                 type: string
 *                 example: "ادفع عند استلام طلبك"
 *               descriptionEn:
 *                 type: string
 *                 example: "Pay when you receive your order"
 *               isActive:
 *                 type: boolean
 *                 example: true
 *               isDefault:
 *                 type: boolean
 *                 example: false
 *               logoUrl:
 *                 type: string
 *                 example: "https://example.com/logo.png"
 *               qrCode:
 *                 type: object
 *                 properties:
 *                   enabled:
 *                     type: boolean
 *                     example: false
 *                   qrCodeUrl:
 *                     type: string
 *                     example: "https://example.com/qr.png"
 *                   qrCodeImage:
 *                     type: string
 *                     example: "https://example.com/qr-image.png"
 *                   qrCodeData:
 *                     type: string
 *                     example: "payment://qr-data"
 *               paymentImages:
 *                 type: array
 *                 items:
 *                   type: object
 *                   properties:
 *                     imageUrl:
 *                       type: string
 *                       example: "https://example.com/payment-image.png"
 *                     imageType:
 *                       type: string
 *                       enum: [logo, banner, qr_code, payment_screenshot, other]
 *                       example: "payment_screenshot"
 *                     altText:
 *                       type: string
 *                       example: "Payment method screenshot"
 *     responses:
 *       201:
 *         description: Created successfully
 *       400:
 *         description: Validation error
 *       403:
 *         description: Access denied
 */
router.post('/', protect, authorize('admin', 'superadmin'), verifyStoreAccess, validatePaymentMethod, createPaymentMethod);

/**
 * @swagger
 * /api/payment-methods/{id}/with-files:
 *   put:
 *     summary: Update payment method with files
 *     description: Update an existing payment method with file uploads
 *     tags: [Payment Methods]
 *     security:
 *       - bearerAuth: []
 *     parameters:
 *       - in: path
 *         name: id
 *         required: true
 *         schema:
 *           type: string
 *     requestBody:
 *       required: true
 *       content:
 *         multipart/form-data:
 *           schema:
 *             type: object
 *             properties:
 *               titleAr:
 *                 type: string
 *                 example: "الدفع عند الاستلام"
 *               titleEn:
 *                 type: string
 *                 example: "Cash on Delivery"
 *               methodType:
 *                 type: string
 *                 enum: [cash, card, digital_wallet, bank_transfer, qr_code, other]
 *                 example: "cash"
 *               descriptionAr:
 *                 type: string
 *                 example: "ادفع عند استلام طلبك"
 *               descriptionEn:
 *                 type: string
 *                 example: "Pay when you receive your order"
 *               isActive:
 *                 type: string
 *                 example: "true"
 *               isDefault:
 *                 type: string
 *                 example: "false"
 *               logoUrl:
 *                 type: string
 *                 example: "https://example.com/logo.png"
 *               logo:
 *                 type: string
 *                 format: binary
 *                 description: Logo image file
 *               qrCodeImage:
 *                 type: string
 *                 format: binary
 *                 description: QR code image file
 *               qrCode[enabled]:
 *                 type: string
 *                 example: "true"
 *               qrCode[qrCodeUrl]:
 *                 type: string
 *                 example: "https://example.com/qr.png"
 *               qrCode[qrCodeData]:
 *                 type: string
 *                 example: "payment://qr-data"
 *     responses:
 *       200:
 *         description: Updated successfully
 *       404:
 *         description: Not found
 *       400:
 *         description: Validation error
 *       403:
 *         description: Access denied
 */
router.put('/:id/with-files', protect, authorize('admin', 'superadmin'), verifyStoreAccess, upload.fields([
  { name: 'logo', maxCount: 1 },
  { name: 'qrCodeImage', maxCount: 1 },
  { name: 'paymentImages', maxCount: 10 }
]), updatePaymentMethodWithFiles);

/**
 * @swagger
 * /api/payment-methods/{id}:
 *   put:
 *     summary: Update payment method
 *     description: Update an existing payment method
 *     tags: [Payment Methods]
 *     security:
 *       - bearerAuth: []
 *     parameters:
 *       - in: path
 *         name: id
 *         required: true
 *         schema:
 *           type: string
 *     requestBody:
 *       required: true
 *       content:
 *         application/json:
 *           schema:
 *             type: object
 *             properties:
 *               titleAr:
 *                 type: string
 *               titleEn:
 *                 type: string
 *               methodType:
 *                 type: string
 *               descriptionAr:
 *                 type: string
 *               descriptionEn:
 *                 type: string
 *               isActive:
 *                 type: boolean
 *               isDefault:
 *                 type: boolean
 *               logoUrl:
 *                 type: string
 *               qrCode:
 *                 type: object
 *               paymentImages:
 *                 type: array
 *     responses:
 *       200:
 *         description: Updated successfully
 *       404:
 *         description: Not found
 *       400:
 *         description: Validation error
 *       403:
 *         description: Access denied
 */
router.put('/:id', protect, authorize('admin', 'superadmin'), verifyStoreAccess, validatePaymentMethod, updatePaymentMethod);

/**
 * @swagger
 * /api/payment-methods/{id}:
 *   delete:
 *     summary: Delete payment method
 *     description: Delete a payment method
 *     tags: [Payment Methods]
 *     security:
 *       - bearerAuth: []
 *     parameters:
 *       - in: path
 *         name: id
 *         required: true
 *         schema:
 *           type: string
 *     responses:
 *       200:
 *         description: Deleted successfully
 *       404:
 *         description: Not found
 *       403:
 *         description: Access denied
 */
router.delete('/:id', protect, authorize('admin', 'superadmin'), verifyStoreAccess, deletePaymentMethod);

/**
 * @swagger
 * /api/payment-methods/{id}/toggle-active:
 *   patch:
 *     summary: Toggle payment method active status
 *     description: Toggle the active status of a payment method
 *     tags: [Payment Methods]
 *     security:
 *       - bearerAuth: []
 *     parameters:
 *       - in: path
 *         name: id
 *         required: true
 *         schema:
 *           type: string
 *     responses:
 *       200:
 *         description: Status toggled successfully
 *       404:
 *         description: Not found
 *       403:
 *         description: Access denied
 */
router.patch('/:id/toggle-active', protect, authorize('admin', 'superadmin'), verifyStoreAccess, toggleActiveStatus);

/**
 * @swagger
 * /api/payment-methods/{id}/set-default:
 *   patch:
 *     summary: Set payment method as default
 *     description: Set a payment method as the default for the store
 *     tags: [Payment Methods]
 *     security:
 *       - bearerAuth: []
 *     parameters:
 *       - in: path
 *         name: id
 *         required: true
 *         schema:
 *           type: string
 *     responses:
 *       200:
 *         description: Default set successfully
 *       404:
 *         description: Not found
 *       403:
 *         description: Access denied
 */
router.patch('/:id/set-default', protect, authorize('admin', 'superadmin'), verifyStoreAccess, setAsDefault);

/**
 * @swagger
 * /api/payment-methods/{id}/upload-logo:
 *   post:
 *     summary: Upload payment method logo
 *     description: Upload a logo image for a payment method
 *     tags: [Payment Methods]
 *     security:
 *       - bearerAuth: []
 *     parameters:
 *       - in: path
 *         name: id
 *         required: true
 *         schema:
 *           type: string
 *         description: Payment method ID
 *     requestBody:
 *       required: true
 *       content:
 *         multipart/form-data:
 *           schema:
 *             type: object
 *             properties:
 *               logo:
 *                 type: string
 *                 format: binary
 *                 description: Logo image file
 *     responses:
 *       200:
 *         description: Logo uploaded successfully
 *       400:
 *         description: Validation error
 *       404:
 *         description: Payment method not found
 *       403:
 *         description: Access denied
 */
router.post('/:id/upload-logo', protect, authorize('admin', 'superadmin'), verifyStoreAccess, upload.single('logo'), uploadLogo);

/**
 * @swagger
 * /api/payment-methods/{id}/upload-qr-code:
 *   post:
 *     summary: Upload QR code image
 *     description: Upload a QR code image for a payment method
 *     tags: [Payment Methods]
 *     security:
 *       - bearerAuth: []
 *     parameters:
 *       - in: path
 *         name: id
 *         required: true
 *         schema:
 *           type: string
 *         description: Payment method ID
 *     requestBody:
 *       required: true
 *       content:
 *         multipart/form-data:
 *           schema:
 *             type: object
 *             properties:
 *               qrCodeImage:
 *                 type: string
 *                 format: binary
 *                 description: QR code image file
 *               qrCodeData:
 *                 type: string
 *                 description: QR code data (optional)
 *     responses:
 *       200:
 *         description: QR code uploaded successfully
 *       400:
 *         description: Validation error
 *       404:
 *         description: Payment method not found
 *       403:
 *         description: Access denied
 */
router.post('/:id/upload-qr-code', protect, authorize('admin', 'superadmin'), verifyStoreAccess, upload.single('qrCodeImage'), uploadQrCode);

/**
 * @swagger
 * /api/payment-methods/{id}/upload-payment-image:
 *   post:
 *     summary: Upload payment image
 *     description: Upload a payment image (screenshot, banner, etc.) for a payment method
 *     tags: [Payment Methods]
 *     security:
 *       - bearerAuth: []
 *     parameters:
 *       - in: path
 *         name: id
 *         required: true
 *         schema:
 *           type: string
 *         description: Payment method ID
 *     requestBody:
 *       required: true
 *       content:
 *         multipart/form-data:
 *           schema:
 *             type: object
 *             properties:
 *               image:
 *                 type: string
 *                 format: binary
 *                 description: Payment image file
 *               imageType:
 *                 type: string
 *                 enum: [logo, banner, qr_code, payment_screenshot, other]
 *                 description: Type of image
 *               altText:
 *                 type: string
 *                 description: Alt text for the image
 *     responses:
 *       200:
 *         description: Payment image uploaded successfully
 *       400:
 *         description: Validation error
 *       404:
 *         description: Payment method not found
 *       403:
 *         description: Access denied
 */
router.post('/:id/upload-payment-image', protect, authorize('admin', 'superadmin'), verifyStoreAccess, upload.single('image'), uploadPaymentImage);

/**
 * @swagger
 * /api/payment-methods/{id}/remove-payment-image/{imageIndex}:
 *   delete:
 *     summary: Remove payment image
 *     description: Remove a specific payment image from a payment method
 *     tags: [Payment Methods]
 *     security:
 *       - bearerAuth: []
 *     parameters:
 *       - in: path
 *         name: id
 *         required: true
 *         schema:
 *           type: string
 *         description: Payment method ID
 *       - in: path
 *         name: imageIndex
 *         required: true
 *         schema:
 *           type: integer
 *         description: Index of the image to remove
 *     responses:
 *       200:
 *         description: Payment image removed successfully
 *       400:
 *         description: Validation error
 *       404:
 *         description: Payment method or image not found
 *       403:
 *         description: Access denied
 */
router.delete('/:id/remove-payment-image/:imageIndex', protect, authorize('admin', 'superadmin'), verifyStoreAccess, removePaymentImage);

module.exports = router; <|MERGE_RESOLUTION|>--- conflicted
+++ resolved
@@ -174,11 +174,7 @@
  *       404:
  *         description: Store not found
  */
-<<<<<<< HEAD
-router.get('/store/:storeId', protect, authorize('admin', 'superadmin','client'), getPaymentMethodsByStoreId);
-=======
 router.get('/store/:storeId', getPaymentMethodsByStoreId);
->>>>>>> 0f4e9ae6
 
 /**
  * @swagger
